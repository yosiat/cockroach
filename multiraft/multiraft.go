--- conflicted
+++ resolved
@@ -220,22 +220,6 @@
 	return <-op.ch
 }
 
-<<<<<<< HEAD
-=======
-// Role represents the state of the node in a group.
-type Role int
-
-// Nodes can be either observers, followers, candidates, or leaders. Observers receive
-// replicated logs but do not vote. There is at most one Leader per term; a node cannot become
-// a Leader without first becoming a Candiate and winning an election.
-const (
-	RoleObserver Role = iota
-	RoleFollower
-	RoleCandidate
-	RoleLeader
-)
-
->>>>>>> d2b17c34
 // pendingCall represents an RPC that we should not respond to until we have persisted
 // up to the given point. term and logIndex may be -1 if the rpc didn't modify that
 // variable and therefore can be resolved regardless of its value.
@@ -250,53 +234,13 @@
 	node raft.Node
 
 	groupID GroupID
-<<<<<<< HEAD
-=======
-	// Persistent state. When an RPC is received (or another event occurs), the in-memory fields
-	// are updated immediately; the 'persisted' versions are updated later after they have been
-	// (asynchronously) written to stable storage. The group is 'dirty' whenever the current
-	// and persisted data differ.
-	electionState             *GroupElectionState
-	committedMembers          *GroupMembers
-	lastLogIndex              int
-	lastLogTerm               int
-	persistedElectionState    *GroupElectionState
-	persistedCommittedMembers *GroupMembers
-	persistedLastIndex        int
-	persistedLastTerm         int
-
-	// Volatile state
-	role Role
-	// leaderCommitIndex is the last commitIndex we have received from the leader.
-	leaderCommitIndex int
-	// commitIndex is the last index we have applied (i.e. issued as an
-	// EventCommandCommitted). It is the smaller of leaderCommitIndex and our
-	// persistedLastIndex.
-	commitIndex      int
-	electionDeadline time.Time
-	votes            map[NodeID]bool
-
-	// Candidate/leader volatile state. Reset on conversion to candidate.
-	// currentMembers is the cluster membership including any pending (uncommitted)
-	// membership changes.
-	currentMembers *GroupMembers
-
-	// Leader volatile state. Reset on election.
-	nextIndex  map[NodeID]int // default: lastLogIndex + 1
-	matchIndex map[NodeID]int // default: 0
->>>>>>> d2b17c34
 
 	// a List of *pendingCall
 	pendingCalls list.List
 
-<<<<<<< HEAD
 	// softState is the last value received from node.Ready() so we can compare
 	// old and new values.
 	softState raft.SoftState
-=======
-	// LogEntries that have not been persisted. The group is 'dirty' when this is non-empty.
-	pendingEntries []*LogEntry
->>>>>>> d2b17c34
 }
 
 func (m *MultiRaft) newGroup(groupID GroupID, members []NodeID) *group {
@@ -504,70 +448,9 @@
 
 func (s *state) changeGroupMembership(op *changeGroupMembershipOp) {
 	log.V(6).Infof("node %v proposing membership change to group %v", s.nodeID, op.groupID)
-<<<<<<< HEAD
 	g := s.groups[op.groupID]
 	err := g.node.ProposeConfChange(context.Background(), raftpb.ConfChange{})
 	op.ch <- err
-=======
-	// TODO(bdarnell): update currentMembers. Should we disallow more than one
-	// membership change in flight at a time, and if so how?
-	op.ch <- s.addLogEntry(op.groupID, LogEntryChangeMembership, nil)
-}
-
-func (s *state) requestVoteRequest(req *RequestVoteRequest, resp *RequestVoteResponse,
-	call *rpc.Call) {
-	g, ok := s.groups[req.GroupID]
-	if !ok {
-		call.Error = util.Errorf("unknown group %v", req.GroupID)
-		call.Done <- call
-		return
-	}
-	if g.electionState.VotedFor.isSet() && g.electionState.VotedFor != req.CandidateID {
-		resp.VoteGranted = false
-	} else {
-		// TODO: check log positions
-		g.electionState.CurrentTerm = req.Term
-		resp.VoteGranted = true
-	}
-	log.V(1).Infof("node %v responding %v to vote request from node %v in term %v", s.nodeID,
-		resp.VoteGranted, req.CandidateID, req.Term)
-	resp.Term = g.electionState.CurrentTerm
-	s.addPendingCall(g, &pendingCall{call, g.electionState.CurrentTerm, -1})
-	s.updateDirtyStatus(g)
-}
-
-func hasMajority(votes map[NodeID]bool, members []NodeID) bool {
-	voteCount := 0
-	for _, node := range members {
-		if votes[node] {
-			voteCount++
-		}
-	}
-	return voteCount*2 > len(members)
-}
-
-func (s *state) requestVoteResponse(req *RequestVoteRequest, resp *RequestVoteResponse) {
-	g := s.groups[req.GroupID]
-	if resp.Term < g.electionState.CurrentTerm {
-		return
-	}
-	log.V(2).Infof("node %v received vote %v from node %v", s.nodeID, resp.VoteGranted)
-	if resp.VoteGranted {
-		g.votes[req.DestNode] = resp.VoteGranted
-	}
-	s.countVotes(g)
-	s.updateDirtyStatus(g)
-}
-
-func (s *state) countVotes(g *group) {
-	// We can convert from Candidate to Leader if we have enough votes.
-	if g.role == RoleCandidate &&
-		hasMajority(g.votes, g.currentMembers.Members) {
-		g.role = RoleLeader
-		log.V(1).Infof("node %v becoming leader for group %v", s.nodeID, g.groupID)
-		s.sendEvent(&EventLeaderElection{g.groupID, s.nodeID})
-	}
->>>>>>> d2b17c34
 }
 
 func (s *state) sendMessageRequest(req *SendMessageRequest, resp *SendMessageResponse,
@@ -614,85 +497,6 @@
 	return true
 }
 
-<<<<<<< HEAD
-=======
-func (s *state) handleElectionTimers(now time.Time) {
-	for _, g := range s.groups {
-		if !now.Before(g.electionDeadline) {
-			s.becomeCandidate(g)
-		}
-	}
-}
-
-func (s *state) becomeCandidate(g *group) {
-	log.V(1).Infof("node %v becoming candidate (was %v) for group %s", s.nodeID, g.role, g.groupID)
-	if g.role == RoleLeader {
-		panic("cannot transition from leader to candidate")
-	}
-	g.role = RoleCandidate
-	g.electionState.CurrentTerm++
-	g.electionState.VotedFor = s.nodeID
-	g.votes = make(map[NodeID]bool)
-	// TODO(bdarnell): scan the uncommitted tail to find currentMembers.
-	g.currentMembers = g.committedMembers
-	s.updateElectionDeadline(g)
-	for _, id := range g.currentMembers.Members {
-		// Note that we send ourselves a vote request instead of setting g.votes[s.nodeID]
-		// directly. This reduces special cases in the code, especially for the case when a
-		// node is removed from the cluster while leader (in which case it must conduct the
-		// election for its replacement).
-		node := s.nodes[id]
-		node.client.requestVote(&RequestVoteRequest{
-			RequestHeader: RequestHeader{s.nodeID, id},
-			GroupID:       g.groupID,
-			Term:          g.electionState.CurrentTerm,
-			CandidateID:   s.nodeID,
-			LastLogIndex:  g.lastLogIndex,
-			LastLogTerm:   g.lastLogTerm,
-		})
-	}
-	s.updateDirtyStatus(g)
-}
-
-func (s *state) commitEntries(g *group, leaderCommitIndex int) {
-	if leaderCommitIndex == g.commitIndex {
-		return
-	} else if leaderCommitIndex < g.commitIndex {
-		// Commit index cannot actually move backwards, but a newly-elected leader might
-		// report stale positions for a short time so just ignore them.
-		log.V(6).Infof("node %v: ignoring commit index %v because it is behind existing commit %v",
-			s.nodeID, leaderCommitIndex, g.commitIndex)
-		return
-	}
-	g.leaderCommitIndex = leaderCommitIndex
-	index := leaderCommitIndex
-	if index > g.persistedLastIndex {
-		// If we are not caught up with the leader, just commit as far as we can.
-		// We'll continue to commit new entries as we receive AppendEntriesRequests.
-		log.V(6).Infof("node %v: leader is commited to %v, but capping to %v",
-			s.nodeID, index, g.persistedLastIndex)
-		index = g.persistedLastIndex
-	}
-	log.V(6).Infof("node %v advancing commit position for group %v from %v to %v",
-		s.nodeID, g.groupID, g.commitIndex, index)
-	// TODO(bdarnell): move storage access (incl. the channel iteration) to a goroutine
-	entries := make(chan *LogEntryState, 100)
-	go s.Storage.GetLogEntries(g.groupID, g.commitIndex+1, index, entries)
-	for entry := range entries {
-		log.V(6).Infof("node %v: committing %+v", s.nodeID, entry)
-		switch entry.Entry.Type {
-		case LogEntryCommand:
-			s.sendEvent(&EventCommandCommitted{entry.Entry.Payload})
-
-		default:
-			log.Fatalf("node %v: committed unknown entry type %v", s.nodeID, entry.Entry.Type)
-		}
-	}
-	g.commitIndex = index
-	s.broadcastEntries(g, nil)
-}
-
->>>>>>> d2b17c34
 // updateDirtyStatus sets the dirty flag for the given group.
 func (s *state) updateDirtyStatus(g *group) {
 	dirty := false
